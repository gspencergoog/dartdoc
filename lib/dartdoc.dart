--- conflicted
+++ resolved
@@ -55,13 +55,9 @@
     stopwatch = new Stopwatch();
     stopwatch.start();
 
-<<<<<<< HEAD
     if (inputDir == null) inputDir = _rootDir;
     var files = sdkDocs ? [] : findFilesToDocumentInPackage(inputDir.path);
-=======
-    List<String> files =
-        sdkDocs ? [] : findFilesToDocumentInPackage(_rootDir.path);
->>>>>>> b5e34160
+
     List<LibraryElement> libs = [];
     libs.addAll(_parseLibraries(files));
     // remove excluded libraries
