// Copyright (c) 2014, the Dart project authors.  Please see the AUTHORS file
// for details. All rights reserved. Use of this source code is governed by a
// BSD-style license that can be found in the LICENSE file.

library dartdoc.bin;

import 'dart:io';

import 'package:args/args.dart';
import 'package:dartdoc/dartdoc.dart';

const String NAME = 'dartdoc';

// Update when puspec version changes
const String VERSION = '0.0.1';

/// Analyzes Dart files and generates a representation of included libraries,
/// classes, and members. Uses the current directory to look for libraries.
void main(List<String> arguments) {
  var parser = _createArgsParser();
  var results = parser.parse(arguments);

  if (results['help']) {
    _printUsageAndExit(parser);
  }
  if (results['version']) {
    print('$NAME version: $VERSION');
    exit(0);
  }
  List<String> excludeLibraries =
      results['exclude'] == null ? [] : results['exclude'].split(',');

  String url = results['url'];
  var currentDir = Directory.current;
  DartDoc dartdoc = new DartDoc(currentDir, excludeLibraries, url, arguments)
      ..generateDocs();
}

/// Print help if we are passed the help option or invalid arguments.
void _printUsageAndExit(ArgParser parser) {
  print(parser.usage);
  print('Usage: dartdoc --dartsdk=sdkLocation [OPTIONS]');
  exit(0);
}

ArgParser _createArgsParser() {
  // TODO: more options to be added
  var parser = new ArgParser();
  parser.addOption('exclude',
      help: 'a comma-separated list of library names to ignore');
<<<<<<< HEAD
=======
  parser.addOption('dart-sdk',
      help: 'the location of the Dart SDK');
>>>>>>> fe80b4df
  parser.addOption('url',
      help: 'the url where the docs will be hosted (used to generate the sitemap)');
  parser.addFlag('help',
      abbr: 'h', negatable: false, help: 'show command help');
  parser.addFlag('version',
      help: 'Display the version for $NAME', negatable: false);
  return parser;
}<|MERGE_RESOLUTION|>--- conflicted
+++ resolved
@@ -48,11 +48,8 @@
   var parser = new ArgParser();
   parser.addOption('exclude',
       help: 'a comma-separated list of library names to ignore');
-<<<<<<< HEAD
-=======
   parser.addOption('dart-sdk',
       help: 'the location of the Dart SDK');
->>>>>>> fe80b4df
   parser.addOption('url',
       help: 'the url where the docs will be hosted (used to generate the sitemap)');
   parser.addFlag('help',
